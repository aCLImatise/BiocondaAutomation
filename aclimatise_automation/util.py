"""
Utilities for executing aCLImatise over Bioconda
"""
import io
import json
import os
import pathlib
import sys
import traceback
from contextlib import contextmanager, redirect_stderr, redirect_stdout
from itertools import chain
from logging import getLogger
from multiprocessing import Lock
from typing import Collection, List
<<<<<<< HEAD

import requests
from docker.models.containers import Container
from packaging.version import parse

from aclimatise import Command, WrapperGenerator, explore_command
from aclimatise.converter.yml import YmlGenerator
from aclimatise.execution.docker import DockerExecutor
from aclimatise_automation.metadata import BaseCampMeta
from aclimatise_automation.yml import yaml

logger = getLogger(__name__)
=======

import requests
from aclimatise import Command, WrapperGenerator, explore_command
from aclimatise.converter.yml import YmlGenerator
from aclimatise.execution.docker import DockerExecutor
from docker.models.containers import Container
from packaging.version import parse
>>>>>>> 83c15ee3

from aclimatise_automation.metadata import BaseCampMeta
from aclimatise_automation.yml import yaml

<<<<<<< HEAD
=======
logger = getLogger(__name__)


>>>>>>> 83c15ee3
def latest_package_version(package: str) -> str:
    """
    Gets the latest version number of a PyPI package
    """
    req = requests.get("https://pypi.python.org/pypi/{}/json".format(package))
    return req.json()["info"]["version"]


def latest_biocontainers(filter_r: bool, filter_type: List[str]) -> List[str]:
    images = set()
    for package in requests.get(
        "https://api.biocontainers.pro/ga4gh/trs/v2/tools",
        params=dict(toolClass="Docker", limit=10000),
    ).json():
        if filter_r and (
            package["name"].startswith("r-")
            or package["name"].startswith("bioconductor-")
        ):
            continue

        # Only consider tools of the chosen type
        if len(filter_type) > 0 and package["toolclass"]["name"] not in filter_type:
            continue

        latest_version = max(
            package["versions"], key=lambda v: parse(v["meta_version"])
        )
        images.add("{}={}".format(package["name"], latest_version["meta_version"]))
    return list(images)


def ctx_print(msg, verbose=True):
    if verbose:
        print(msg, file=sys.stderr)


def get_conda_binaries(verbose):
    conda_env = os.environ.get("CONDA_PREFIX")
    if conda_env is None:
        raise Exception("You must be in a conda environment to run this")

    ctx_print("Conda env is {}".format(conda_env), verbose)
    return set((pathlib.Path(conda_env) / "bin").iterdir())


def get_package_binaries(container: Container, package: str, version: str) -> List[str]:
    """
    Given an already installed package, lists the binaries provided by it
    """
    logger = getLogger(package)
    code, output = container.exec_run(
        "bash -l -c 'cat /usr/local/conda-meta/{}*.json'".format(package),
        demux=True,
        stderr=True,
    )
    stdout, stderr = output

    # The binaries in a given package are listed in the files key of the metadata file
    try:
        parsed = json.loads(stdout)
    except:
        # If the metadata fails to parse, we have to assume there are no binaries
        logger.warning(
            "No metadata file could be identified in the container. Aborting."
        )
        return []

    paths = [pathlib.Path(f) for f in parsed["files"]]

    # Only return binaries, not just any package file. Their actual location is relative to the prefix
    # Filter out files that are within subdirectories inside /bin
    return [
        pathlib.Path(f).name
        for f in paths
        if f.parent.name == "bin" and len(f.parts) == 2
    ]


def list_bin(ctx):
    print("\n".join([str(x) for x in get_conda_binaries(ctx)]))


def handle_exception() -> str:
    exc_type, exc_value, exc_traceback = sys.exc_info()
    return "".join(traceback.format_exception(exc_type, exc_value, exc_traceback))


def exhaust(gen):
    """
    Iterates a generator until it's complete, and discards the items
    """
    for _ in gen:
        pass


def flush():
    sys.stdout.flush()
    sys.stderr.flush()


def aclimatise_exe(
    container: Container,
    exe: str,
    out_dir: pathlib.Path,
    wrapper_root: pathlib.Path = None,
):
    """
    Given an executable path, aclimatises it, and dumps the results in out_dir
    """
    gen = YmlGenerator()
    logger.info("Exploring {}".format(exe))

    try:
        exec = DockerExecutor(container, timeout=10)
        cmd = explore_command(cmd=[exe], executor=exec)
        path = out_dir / (cmd.as_filename + ".yml")
        # Rather than writing out the whole tree, which has redundant information, we instead take the top level command
        # which contains the entire tree, and serialize that
        gen.save_to_file(cmd, path)

        if wrapper_root:
            wrapper_from_command(
                cmd=cmd,
                command_path=path,
                command_root=path.parent.parent.parent,
                wrapper_root=wrapper_root,
            )
    except Exception as e:
        handle_exception()

    logger.info("Successfully written to YAML".format(exe))


def calculate_metadata(
    test=False,
    filter_r=False,
    filter_type: Collection[str] = {"CommandLineTool"},
) -> BaseCampMeta:
    """
    Generates a new metadata file, which is basically a specification for an automation run
    :param test: If we're in test mode
    :param filter_r: If true, filter out R and bioconductor packages
    :param filter_type: A list of toolClasses strings to select, or "none" to disable filtering
    :return:
    """

    # The package names are keys to the output dict
    if test:
        images = ["bwa=0.7.17"]
    else:
        images = latest_biocontainers(filter_r=filter_r, filter_type=filter_type)

    return BaseCampMeta(
        packages=images, aclimatise_version=latest_package_version("aclimatise")
    )


def wrapper_from_command(
    cmd: Command,
    command_path: pathlib.Path,
    command_root: pathlib.Path,
    wrapper_root: pathlib.Path,
    logger=logger,
):
    """
    Given an already generated command, dump the wrappers
    :param cmd:
    :param command_path:
    :param command_root:
    :param wrapper_root:
    :return:
    """

    output_path = pathlib.Path(wrapper_root) / command_path.parent.relative_to(
        command_root
    )

    logger.info("Outputting wrappers to {}".format(output_path))

    output_path.mkdir(parents=True, exist_ok=True)

    try:
        generators = [Gen() for Gen in WrapperGenerator.__subclasses__()]
        for cmd in cmd.command_tree():
            logger.info("Converting {}".format(cmd.as_filename))
            if len(cmd.subcommands) > 0:
                # Since we're dumping directly usable tool definitions, it doesn't make sense to dump the parent
                # commands like "samtools" rather than "samtools index", so skip them
                continue

            # Also, if we are dumping, we disconnect each Command from the command tree to simplify the output
            cmd.parent = None
            cmd.subcommands = []

            for gen in generators:
                path = output_path / (cmd.as_filename + gen.suffix)
                gen.save_to_file(cmd, path)
                logger.info(
                    "{} converted to {}".format(" ".join(cmd.command), gen.suffix)
                )
    except Exception as e:
        logger.error(handle_exception())<|MERGE_RESOLUTION|>--- conflicted
+++ resolved
@@ -12,20 +12,6 @@
 from logging import getLogger
 from multiprocessing import Lock
 from typing import Collection, List
-<<<<<<< HEAD
-
-import requests
-from docker.models.containers import Container
-from packaging.version import parse
-
-from aclimatise import Command, WrapperGenerator, explore_command
-from aclimatise.converter.yml import YmlGenerator
-from aclimatise.execution.docker import DockerExecutor
-from aclimatise_automation.metadata import BaseCampMeta
-from aclimatise_automation.yml import yaml
-
-logger = getLogger(__name__)
-=======
 
 import requests
 from aclimatise import Command, WrapperGenerator, explore_command
@@ -33,17 +19,13 @@
 from aclimatise.execution.docker import DockerExecutor
 from docker.models.containers import Container
 from packaging.version import parse
->>>>>>> 83c15ee3
 
 from aclimatise_automation.metadata import BaseCampMeta
 from aclimatise_automation.yml import yaml
 
-<<<<<<< HEAD
-=======
 logger = getLogger(__name__)
 
 
->>>>>>> 83c15ee3
 def latest_package_version(package: str) -> str:
     """
     Gets the latest version number of a PyPI package
