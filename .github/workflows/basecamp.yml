# This is the regular build workflow that runs tests and ensures PRs are not breaking things
name: Basecamp

on:
  schedule:
    # Run each monday at 12
    - cron: "0 12 * * MON"
  repository_dispatch:
    # Also run whenever we update aCLImatise
    types: [aclimatise-update]

jobs:
  metadata:
    container: continuumio/miniconda3
    runs-on: ubuntu-latest
    steps:
<<<<<<< HEAD
      - uses: ./.github/actions/setup
        name: Setup
=======
      - uses: actions/checkout@v2

      - uses: webfactory/ssh-agent@v0.4.1
        name: Permission to push to BaseCamp
        with:
          ssh-private-key: ${{ secrets.BASECAMPDEPLOY }}

      - uses: actions/checkout@v2
        with:
          repository: aCLImatise/BaseCamp
          path: BaseCamp
          ssh-key: ${{ secrets.BASECAMPDEPLOY }}

      - name: Apt requirements
        run: apt-get update && apt-get install build-essential -y

      - name: Install python code
        run: |
          pip install -U pip setuptools wheel
          pip install -U .[dev] --ignore-installed --use-feature=2020-resolver
          python -m spacy download en

      - name: Git config
        run: |
          git config --global user.email "action@github.com"
          git config --global user.name "GitHub Action"

>>>>>>> f36c40d9
      - name: Update metadata
        run: |
          source /root/.bashrc
          # Check for the latest versions of tools etc
          aclimatise-automation metadata --filter-r > BaseCamp/new_metadata.yml
        shell: bash
      - name: Upload metadata
        uses: actions/upload-artifact@v2
        with:
          name: metadata
          path: BaseCamp/new_metadata.yml

  reanalyse:
    container: continuumio/miniconda3
    runs-on: ubuntu-latest
    steps:
      - uses: ./.github/actions/setup
        name: Setup
      - uses: actions/download-artifact@v2
      - name: Reanalyse Definitions
        run: |
          source /root/.bashrc
          # If the parser is newer, update the definitions
          aclimatise-automation reanalyse BaseCamp/ToolDefinitions --old-meta BaseCamp/metadata.yml --new-meta BaseCamp/new_metadata.yml --wrapper-root BaseCamp/ToolWrappers
        shell: bash
      - name: Upload reanalysis
        uses: actions/upload-artifact@v2
        with:
          name: reanalysis
          path: |
            BaseCamp/ToolDefinitions
            BaseCamp/ToolWrappers

  new_tools:
    container: continuumio/miniconda3
    runs-on: ubuntu-latest
    steps:
      - uses: ./.github/actions/setup
        name: Setup
      - uses: actions/download-artifact@v2
      - name: aCLImatise New Versions
        run: |
          source /root/.bashrc
          # Analyse new packages and/or versions of packages
          aclimatise-automation install BaseCamp/new_metadata.yml BaseCamp/ToolDefinitions --last-meta BaseCamp/metadata.yml --wrapper-root BaseCamp/ToolWrappers
          cd BaseCamp
          git add ToolDefinitions ToolWrappers
          git commit -m "aCLImatise new packages, reanalyse old packages" || true
        shell: bash

      - name: Move metadata file
        run: |
          source /root/.bashrc
          # The new metadata is now the current metadata
          mv BaseCamp/new_metadata.yml BaseCamp/metadata.yml
          cd BaseCamp
          git add metadata.yml
          git commit -m "Update metadata file" || true
        shell: bash

      - name: Commit files
        run: |
          cd BaseCamp
          git push origin master<|MERGE_RESOLUTION|>--- conflicted
+++ resolved
@@ -14,44 +14,16 @@
     container: continuumio/miniconda3
     runs-on: ubuntu-latest
     steps:
-<<<<<<< HEAD
       - uses: ./.github/actions/setup
         name: Setup
-=======
-      - uses: actions/checkout@v2
 
-      - uses: webfactory/ssh-agent@v0.4.1
-        name: Permission to push to BaseCamp
-        with:
-          ssh-private-key: ${{ secrets.BASECAMPDEPLOY }}
-
-      - uses: actions/checkout@v2
-        with:
-          repository: aCLImatise/BaseCamp
-          path: BaseCamp
-          ssh-key: ${{ secrets.BASECAMPDEPLOY }}
-
-      - name: Apt requirements
-        run: apt-get update && apt-get install build-essential -y
-
-      - name: Install python code
-        run: |
-          pip install -U pip setuptools wheel
-          pip install -U .[dev] --ignore-installed --use-feature=2020-resolver
-          python -m spacy download en
-
-      - name: Git config
-        run: |
-          git config --global user.email "action@github.com"
-          git config --global user.name "GitHub Action"
-
->>>>>>> f36c40d9
       - name: Update metadata
         run: |
           source /root/.bashrc
           # Check for the latest versions of tools etc
           aclimatise-automation metadata --filter-r > BaseCamp/new_metadata.yml
         shell: bash
+
       - name: Upload metadata
         uses: actions/upload-artifact@v2
         with:
