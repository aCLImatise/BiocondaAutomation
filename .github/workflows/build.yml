# This is the regular build workflow that runs tests and ensures PRs are not breaking things
name: CI

on:
  # Also run whenever we push
  [push, pull_request]

jobs:
  build:
    container: continuumio/miniconda3
    runs-on: ubuntu-latest
    steps:
<<<<<<< HEAD
      - uses: ./.github/actions/setup
        name: Setup
=======
      - uses: actions/checkout@v2

      - name: Apt requirements
        run: apt-get update && apt-get install build-essential -y

      - name: Install python code
        run: |
          pip install -U pip setuptools wheel
          pip install -U .[dev] --ignore-installed --use-feature=2020-resolver
          python -m spacy download en

      - uses: pre-commit/action@v2.0.0
>>>>>>> f36c40d9

      - name: Test CLI
        run: |
          source /root/.bashrc
          aclimatise-automation metadata --test > packages.yml
          mkdir defs/ wraps/
          aclimatise-automation install packages.yml defs/ --wrapper-root wraps/
          aclimatise-automation wrappers defs/ --output-dir wraps/
          aclimatise-automation reanalyse defs/ --wrapper-root wraps/
        shell: bash<|MERGE_RESOLUTION|>--- conflicted
+++ resolved
@@ -10,23 +10,10 @@
     container: continuumio/miniconda3
     runs-on: ubuntu-latest
     steps:
-<<<<<<< HEAD
       - uses: ./.github/actions/setup
         name: Setup
-=======
-      - uses: actions/checkout@v2
-
-      - name: Apt requirements
-        run: apt-get update && apt-get install build-essential -y
-
-      - name: Install python code
-        run: |
-          pip install -U pip setuptools wheel
-          pip install -U .[dev] --ignore-installed --use-feature=2020-resolver
-          python -m spacy download en
 
       - uses: pre-commit/action@v2.0.0
->>>>>>> f36c40d9
 
       - name: Test CLI
         run: |
