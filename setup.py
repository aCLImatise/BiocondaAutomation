--- conflicted
+++ resolved
@@ -6,11 +6,7 @@
     version="0.0.1",
     install_requires=[
         "click",
-<<<<<<< HEAD
         "aclimatise>=3.0.0",
-=======
-        "aclimatise>=2.2.0",
->>>>>>> 83c15ee3
         "ruamel.yaml",
         "packaging",
         "tqdm",
