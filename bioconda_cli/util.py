"""
Utilities for executing aCLImatise over Bioconda
"""
import argparse
import io
import json
import os
import pathlib
import sys
import tempfile
import traceback
from contextlib import contextmanager, redirect_stderr, redirect_stdout
from functools import partial
from itertools import chain
from logging import ERROR, getLogger
from multiprocessing import Lock, Pool
from typing import List, Optional, Tuple

import click
from acclimatise import Command, CwlGenerator, WdlGenerator, explore_command
from acclimatise.yaml import yaml
from conda.api import Solver
from conda.cli.python_api import run_command
from conda.exceptions import UnsatisfiableError
from packaging.version import parse

# Yes, it's a global: https://stackoverflow.com/a/28268238/2148718
lock = Lock()


def ctx_print(msg, verbose=True):
    if verbose:
        print(msg, file=sys.stderr)


@contextmanager
def log_around(msg: str, verbose=True, capture=True):
    """
    Wraps a long function invocation with a message like:
    "Running long process... done"
    """
    # Skip this unless we're in verbose mode
    if not verbose:
        yield
        return

    # Store the stdout and stderr to avoid clogging up the logs
    err = io.StringIO()
    out = io.StringIO()
    print(msg + "...", end="", file=sys.stderr)
    with redirect_stderr(err), redirect_stdout(out):
        yield
    print("Done.", file=sys.stderr)

    # Indent the stdout/stderr
    if capture:
        err.seek(0)
        out.seek(0)
        for line in chain(out.readlines(), err.readlines()):
            print("\t" + line, file=sys.stderr, end="")


def get_conda_binaries(verbose):
    conda_env = os.environ.get("CONDA_PREFIX")
    if conda_env is None:
        raise Exception("You must be in a conda environment to run this")

    ctx_print("Conda env is {}".format(conda_env), verbose)
    return set((pathlib.Path(conda_env) / "bin").iterdir())


def get_package_binaries(package, version) -> List[pathlib.Path]:
    """
    Given an already installed package, lists the binaries provided by it
    """
    conda_env = os.environ.get("CONDA_PREFIX")
    if conda_env is None:
        raise Exception("You must be in a conda environment to run this")
    env_path = pathlib.Path(conda_env)

    metadata = list(
        (env_path / "conda-meta").glob("{}-{}*.json".format(package, version))
    )

    if len(metadata) > 1:
        raise Exception("Multiple packages matched the package/version pair")
    if len(metadata) == 0:
        raise Exception("No installed packages matched the package/version pair")

    # The binaries in a given package are listed in the files key of the metadata file
    with metadata[0].open() as fp:
        parsed = json.load(fp)
<<<<<<< HEAD
        forbidden = set([".{}-pre-link.sh".format(package),
                        ".{}-post-link.sh".format(package),
                        ".{}-pre-unlink.sh".format(package)])
        # Only return binaries, not just any package file. 
        # Their actual location is relative to the prefix
        # Filter out .PACKAGENAME-post-link.sh and .PACKAGENAME-pre-unlink.sh
        return [env_path / f for f in parsed["files"] if 
                f.startswith("bin/") and f not in forbidden]
=======
        # Only return binaries, not just any package file.
        # Their actual location is relative to the prefix
        # Filter out .PACKAGENAME-post-link.sh and .PACKAGENAME-pre-unlink.sh
        return [
            env_path / f
            for f in parsed["files"]
            if f.startswith("bin/")
            and not f.endswith(".%s-pre-link.sh" % package)
            and not f.endswith(".%s-post-link.sh" % package)
            and not f.endswith(".%s-pre-unlink.sh" % package)
        ]
>>>>>>> 0f58d99f


@contextmanager
def activate_env(env: pathlib.Path):
    env_backup = os.environ.copy()

    # Temporarily set some variables
    os.environ["CONDA_PREFIX"] = str(env)
    os.environ["CONDA_SHLVL"] = "2"
    os.environ["PATH"] = str(env / "bin") + ":" + os.environ["PATH"]
    os.environ["CONDA_PREFIX_1"] = env_backup["CONDA_PREFIX"]

    # Do some action
    yield

    # Then reset those variables
    os.environ.update(env_backup)


def list_bin(ctx):
    print("\n".join([str(x) for x in get_conda_binaries(ctx)]))


def handle_exception(
    exception,
    msg,
    log_path: pathlib.Path = None,
    print: bool = True,
    exit: bool = False,
):
    if exit:
        raise exception
    else:
        exc_type, exc_value, exc_traceback = sys.exc_info()
        message = "{} failed with error {}".format(
            msg,
            "".join(traceback.format_exception(exc_type, exc_value, exc_traceback)),
        )
        # Log the error to a file, and also stderr
        log_path.write_text(message)
        ctx_print(message, print)


def install_package(
    versioned_package: str,
    env_dir: pathlib.Path,
    out_dir: pathlib.Path,
    verbose: bool = True,
    exit: bool = False,
):
    """
    Installs a package into an isolated environment
    :param versioned_package:
    :param env_dir:
    :param out_dir:
    :param verbose:
    :param exit:
    :return:
    """
    # Create an empty environment
    run_command(
        "create", "--yes", "--quiet", "--prefix", env_dir,
    )

    with activate_env(pathlib.Path(env_dir)):
        # Generate the query plan concurrently
        solver = Solver(
            str(env_dir),
            ["bioconda", "conda-forge", "r", "main", "free"],
            specs_to_add=[versioned_package],
        )
        try:
            transaction = solver.solve_for_transaction()
        except Exception as e:
            handle_exception(
                e,
                msg="Installing the package {}".format(versioned_package),
                log_path=(out_dir / versioned_package).with_suffix(".error.txt"),
                print=verbose,
                exit=exit,
            )
            return

        # We can't run the installs concurrently, because they used the shared conda packages cache
        with lock:
            transaction.download_and_extract()
            transaction.execute()


def exhaust(gen):
    """
    Iterates a generator until it's complete, and discards the items
    """
    for _ in gen:
        pass


def flush():
    sys.stdout.flush()
    sys.stderr.flush()


def acclimatise_exe(
    exe: pathlib.Path,
    out_dir: pathlib.Path,
    verbose: bool = True,
    exit_on_failure: bool = False,
    run_kwargs: dict = {},
):
    """
    Given an executable path, acclimatises it, and dumps the results in out_dir
    """
    with log_around("Exploring {}".format(exe.name), verbose):
        try:
            # Briefly cd into the temp directory, so we don't fill up the cwd with junk
            cmd = explore_command([exe.name], run_kwargs={**run_kwargs})

            # Dump a YAML version of the tool
            with (out_dir / exe.name).with_suffix(".yml").open("w") as out_fp:
                yaml.dump(cmd, out_fp)

        except Exception as e:
            if exit_on_failure:
                raise e
            else:
                handle_exception(
                    e,
                    msg="Acclimatising the command {}".format(exe.name),
                    log_path=(out_dir / exe.name).with_suffix(".error.txt"),
                    print=verbose,
                    exit=exit_on_failure,
                )<|MERGE_RESOLUTION|>--- conflicted
+++ resolved
@@ -90,28 +90,21 @@
     # The binaries in a given package are listed in the files key of the metadata file
     with metadata[0].open() as fp:
         parsed = json.load(fp)
-<<<<<<< HEAD
-        forbidden = set([".{}-pre-link.sh".format(package),
-                        ".{}-post-link.sh".format(package),
-                        ".{}-pre-unlink.sh".format(package)])
-        # Only return binaries, not just any package file. 
-        # Their actual location is relative to the prefix
-        # Filter out .PACKAGENAME-post-link.sh and .PACKAGENAME-pre-unlink.sh
-        return [env_path / f for f in parsed["files"] if 
-                f.startswith("bin/") and f not in forbidden]
-=======
+        forbidden = set(
+            [
+                ".{}-pre-link.sh".format(package),
+                ".{}-post-link.sh".format(package),
+                ".{}-pre-unlink.sh".format(package)
+            ]
+        )
         # Only return binaries, not just any package file.
         # Their actual location is relative to the prefix
         # Filter out .PACKAGENAME-post-link.sh and .PACKAGENAME-pre-unlink.sh
         return [
             env_path / f
             for f in parsed["files"]
-            if f.startswith("bin/")
-            and not f.endswith(".%s-pre-link.sh" % package)
-            and not f.endswith(".%s-post-link.sh" % package)
-            and not f.endswith(".%s-pre-unlink.sh" % package)
+            if f.startswith("bin/") and f not in forbidden
         ]
->>>>>>> 0f58d99f
 
 
 @contextmanager
