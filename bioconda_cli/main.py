--- conflicted
+++ resolved
@@ -1,10 +1,11 @@
 import click
 from conda.cli.python_api import run_command
 import json
-import yaml
 import os
 import pathlib
-import subprocess
+from acclimatise import best_cmd
+from acclimatise.yaml import yaml
+import yaml
 
 
 def get_conda_binaries():
@@ -13,7 +14,6 @@
         raise Exception('You must be in a conda environment to run this')
 
     return set((pathlib.Path(conda_env) / 'bin').iterdir())
-
 
 
 @click.group()
@@ -46,36 +46,17 @@
 @click.argument('out', type=click.Path(file_okay=False, dir_okay=True, exists=True))
 @click.argument('environment',
                 type=click.Path(file_okay=True, dir_okay=False, exists=True))
-def list_help(out, environment):
+def acclimatise(out, environment):
     initial_bin = get_conda_binaries()
     run_command('install', '--file', str(environment))
     final_bin = get_conda_binaries()
 
     # Output the help text to the directory
     for bin in final_bin - initial_bin:
-<<<<<<< HEAD
-        with (out / bin.name).with_suffix('.txt').open('w') as fp:
-            subprocess.run([bin, '--help'], stdout=fp, stderr=fp, check=False)
+        cmd = best_cmd([str(bin)])
+        with (out / bin.name).with_suffix('.yml').open('w') as fp:
+            yaml.dump(cmd, fp)
 
-=======
-        proc = subprocess.run(
-            [bin, '--help'],
-            check=False,
-            capture_output=True
-        )
-        out_file = (out / bin)
-
-        with out_file.with_suffix('.stdout.txt').open('w'):
-            out_file.write(proc.stdout)
-        with out_file.with_suffix('.stderr.txt').open('w'):
-            out_file.write(proc.stderr)
-
-@main.command(help='Convert all the help outputs into CWL')
-def acclimatise(dir):
-    dir = pathlib.Path(dir)
-    for file in dir.iterdir():
-        output = file.with_suffix('.cwl')
->>>>>>> 52ac5547
 
 if __name__ == '__main__':
     main()